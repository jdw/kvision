/*
 * Copyright (c) 2017-present Robert Jaros
 *
 * Permission is hereby granted, free of charge, to any person obtaining a copy
 * of this software and associated documentation files (the "Software"), to deal
 * in the Software without restriction, including without limitation the rights
 * to use, copy, modify, merge, publish, distribute, sublicense, and/or sell
 * copies of the Software, and to permit persons to whom the Software is
 * furnished to do so, subject to the following conditions:
 *
 * The above copyright notice and this permission notice shall be included in all
 * copies or substantial portions of the Software.
 *
 * THE SOFTWARE IS PROVIDED "AS IS", WITHOUT WARRANTY OF ANY KIND, EXPRESS OR
 * IMPLIED, INCLUDING BUT NOT LIMITED TO THE WARRANTIES OF MERCHANTABILITY,
 * FITNESS FOR A PARTICULAR PURPOSE AND NONINFRINGEMENT. IN NO EVENT SHALL THE
 * AUTHORS OR COPYRIGHT HOLDERS BE LIABLE FOR ANY CLAIM, DAMAGES OR OTHER
 * LIABILITY, WHETHER IN AN ACTION OF CONTRACT, TORT OR OTHERWISE, ARISING FROM,
 * OUT OF OR IN CONNECTION WITH THE SOFTWARE OR THE USE OR OTHER DEALINGS IN THE
 * SOFTWARE.
 */
package io.kvision.gradle

import org.gradle.api.Project
import org.gradle.api.provider.Provider
import org.gradle.kotlin.dsl.newInstance
import org.jetbrains.kotlin.gradle.plugin.KotlinCompilation
import org.jetbrains.kotlin.gradle.plugin.KotlinCompilerPluginSupportPlugin
import org.jetbrains.kotlin.gradle.plugin.SubpluginArtifact
import org.jetbrains.kotlin.gradle.plugin.SubpluginOption

class KVisionGradleSubplugin : KotlinCompilerPluginSupportPlugin {

    override fun getPluginArtifact(): SubpluginArtifact = SubpluginArtifact(
        groupId = "io.kvision",
        artifactId = "kvision-compiler-plugin",
        version = "5.10.1"
    )

<<<<<<< HEAD
    override fun apply(target: Project) {
        val kvisionPlugin = target.objects.newInstance(KVisionPlugin::class)
        kvisionPlugin.apply(target)
    }

=======
>>>>>>> f34eb4e0
    override fun applyToCompilation(kotlinCompilation: KotlinCompilation<*>): Provider<List<SubpluginOption>> {
        val project = kotlinCompilation.target.project
        return project.provider {
            val options = mutableListOf<SubpluginOption>()
            options
        }
    }

    override fun getCompilerPluginId(): String = "KVisionPlugin"

    override fun isApplicable(kotlinCompilation: KotlinCompilation<*>): Boolean {
        return true
    }
<<<<<<< HEAD
=======

    override fun apply(target: Project) = with(target) {
        val kvisionPlugin = target.objects.newInstance(KVisionPlugin::class)
        kvisionPlugin.apply(target)
    }
>>>>>>> f34eb4e0
}<|MERGE_RESOLUTION|>--- conflicted
+++ resolved
@@ -37,14 +37,6 @@
         version = "5.10.1"
     )
 
-<<<<<<< HEAD
-    override fun apply(target: Project) {
-        val kvisionPlugin = target.objects.newInstance(KVisionPlugin::class)
-        kvisionPlugin.apply(target)
-    }
-
-=======
->>>>>>> f34eb4e0
     override fun applyToCompilation(kotlinCompilation: KotlinCompilation<*>): Provider<List<SubpluginOption>> {
         val project = kotlinCompilation.target.project
         return project.provider {
@@ -58,12 +50,9 @@
     override fun isApplicable(kotlinCompilation: KotlinCompilation<*>): Boolean {
         return true
     }
-<<<<<<< HEAD
-=======
 
     override fun apply(target: Project) = with(target) {
         val kvisionPlugin = target.objects.newInstance(KVisionPlugin::class)
         kvisionPlugin.apply(target)
     }
->>>>>>> f34eb4e0
 }