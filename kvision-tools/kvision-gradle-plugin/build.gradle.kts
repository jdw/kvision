plugins {
    `kotlin-dsl`
    kotlin("jvm")
    id("java-gradle-plugin")
    id("maven-publish")
    id("signing")
    id("de.marcphilipp.nexus-publish")
    id("org.jetbrains.dokka")
    id("com.gradle.plugin-publish") version "0.21.0"
}

val kotlinVersion: String by System.getProperties()
val autoServiceVersion: String by project

gradlePlugin {
    plugins {
        create("kvisionGradlePlugin") {
            id = "io.kvision"
<<<<<<< HEAD
            implementationClass = "io.kvision.gradle.KVisionGradleSubplugin"
//            implementationClass = "io.kvision.gradle.KVisionPlugin"
=======
            implementationClass = if (project.gradle.startParameter.taskNames.contains("check")) {
                "io.kvision.gradle.KVisionPlugin"
            } else {
                "io.kvision.gradle.KVisionGradleSubplugin"
            }
>>>>>>> f34eb4e0
        }
    }
}

pluginBundle {
    website = kvisionProjectWebsite
    vcsUrl = kvisionVcsUrl
    tags = listOf("kvision", "kotlin", "kotlin-js", "kotlin-multiplatform")
}

java {
    sourceCompatibility = JavaVersion.VERSION_1_8
    targetCompatibility = JavaVersion.VERSION_1_8
}

val kotestVersion: String by project

dependencies {
    implementation(kotlin("stdlib-jdk8"))
    implementation(kotlin("gradle-plugin"))

    testImplementation(gradleTestKit())

    testImplementation(platform("io.kotest:kotest-bom:$kotestVersion"))
    testImplementation("io.kotest:kotest-runner-junit5")
    testImplementation("io.kotest:kotest-assertions-core")
}

val sourcesJar by tasks.registering(Jar::class) {
    archiveClassifier.set("sources")
    from(kotlin.sourceSets.main.get().kotlin)
}

val javadocJar by tasks.registering(Jar::class) {
    dependsOn("dokkaHtml")
    archiveClassifier.set("javadoc")
    from("$buildDir/dokka/html")
}
afterEvaluate {
    publishing {
        publications {
            getByName<MavenPublication>("pluginMaven") {
                artifact(tasks["sourcesJar"])
                if (!hasProperty("SNAPSHOT")) artifact(tasks["javadocJar"])
            }
        }
    }
}

setupSigning()
setupPublication()
setupDokka()

tasks.withType<Test>().configureEach {
    useJUnitPlatform()
}<|MERGE_RESOLUTION|>--- conflicted
+++ resolved
@@ -16,16 +16,11 @@
     plugins {
         create("kvisionGradlePlugin") {
             id = "io.kvision"
-<<<<<<< HEAD
-            implementationClass = "io.kvision.gradle.KVisionGradleSubplugin"
-//            implementationClass = "io.kvision.gradle.KVisionPlugin"
-=======
             implementationClass = if (project.gradle.startParameter.taskNames.contains("check")) {
                 "io.kvision.gradle.KVisionPlugin"
             } else {
                 "io.kvision.gradle.KVisionGradleSubplugin"
             }
->>>>>>> f34eb4e0
         }
     }
 }
