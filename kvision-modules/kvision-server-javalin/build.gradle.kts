--- conflicted
+++ resolved
@@ -28,14 +28,8 @@
                 api(project(":kvision-modules:kvision-common-annotations"))
                 api(project(":kvision-modules:kvision-common-types"))
                 api(project(":kvision-modules:kvision-common-remote"))
-<<<<<<< HEAD
-                api("org.jetbrains.kotlinx:kotlinx-serialization-runtime-common:$serializationVersion")
-                api("org.jetbrains.kotlinx:kotlinx-coroutines-core-common:$coroutinesVersion")
-=======
-                api(project(":kvision-modules:kvision-common-remote"))
                 api("org.jetbrains.kotlinx:kotlinx-serialization-runtime:$serializationVersion")
                 api("org.jetbrains.kotlinx:kotlinx-coroutines-core:$coroutinesVersion")
->>>>>>> 704e2bb2
             }
         }
         val jsMain by getting {
